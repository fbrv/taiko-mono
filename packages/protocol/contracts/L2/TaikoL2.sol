// SPDX-License-Identifier: MIT
pragma solidity 0.8.24;

import "@openzeppelin/contracts/token/ERC20/IERC20.sol";
import "@openzeppelin/contracts/token/ERC20/utils/SafeERC20.sol";

import { TaikoData } from "../L1/TaikoData.sol";
import "../common/EssentialContract.sol";
import "../common/LibStrings.sol";
import "../libs/LibAddress.sol";
import "../signal/ISignalService.sol";
import "./Lib1559Math.sol";
import "./LibL2Config.sol";

/// @title TaikoL2
/// @notice Taiko L2 is a smart contract that handles cross-layer message
/// verification and manages EIP-1559 gas pricing for Layer 2 (L2) operations.
/// It is used to anchor the latest L1 block details to L2 for cross-layer
/// communication, manage EIP-1559 parameters for gas pricing, and store
/// verified L1 block information.
/// @custom:security-contact security@taiko.xyz
contract TaikoL2 is EssentialContract {
    using LibAddress for address;
    using SafeERC20 for IERC20;

    /// @notice Golden touch address is the only address that can do the anchor transaction.
    address public constant GOLDEN_TOUCH_ADDRESS = 0x0000777735367b36bC9B61C50022d9D0700dB4Ec;

    /// @notice Mapping from L2 block numbers to their block hashes. All L2 block hashes will
    /// be saved in this mapping.
    mapping(uint256 blockId => bytes32 blockHash) public l2Hashes;

    /// @notice A hash to check the integrity of public inputs.
    /// @dev Slot 2.
    bytes32 public publicInputHash;

    /// @notice The gas excess value used to calculate the base fee.
    /// @dev Slot 3.
    uint64 public parentGasExcess;

    /// @notice The last synced L1 block height.
    uint64 public lastSyncedBlock;
    uint64 public parentTimestamp;
    uint64 public parentGasTarget;

    /// @notice The L1's chain ID.
    /// @dev Slot 4.
    uint64 public l1ChainId;

    uint256[46] private __gap;

    /// @notice Emitted when the latest L1 block details are anchored to L2.
    /// @param parentHash The hash of the parent block.
    /// @param parentGasExcess The gas excess value used to calculate the base fee.
    event Anchored(bytes32 parentHash, uint64 parentGasExcess);

    error L2_BASEFEE_MISMATCH();
    error L2_INVALID_L1_CHAIN_ID();
    error L2_INVALID_L2_CHAIN_ID();
    error L2_INVALID_PARAM();
    error L2_INVALID_SENDER();
    error L2_PUBLIC_INPUT_HASH_MISMATCH();
    error L2_TOO_LATE();

    modifier onlyGoldenTouch() {
        if (msg.sender != GOLDEN_TOUCH_ADDRESS) revert L2_INVALID_SENDER();
        _;
    }

    /// @notice Initializes the contract.
    /// @param _owner The owner of this contract. msg.sender will be used if this value is zero.
    /// @param _rollupAddressManager The address of the {AddressManager} contract.
    /// @param _l1ChainId The ID of the base layer.
    /// @param _initialGasExcess The initial parentGasExcess.
    function init(
        address _owner,
        address _rollupAddressManager,
        uint64 _l1ChainId,
        uint64 _initialGasExcess
    )
        external
        initializer
    {
        __Essential_init(_owner, _rollupAddressManager);

        if (_l1ChainId == 0 || _l1ChainId == block.chainid) {
            revert L2_INVALID_L1_CHAIN_ID();
        }
        if (block.chainid <= 1 || block.chainid > type(uint64).max) {
            revert L2_INVALID_L2_CHAIN_ID();
        }

        if (block.number == 0) {
            // This is the case in real L2 genesis
        }
        else if (block.number == 1) {
            // This is the case in tests
            uint256 parentHeight = block.number - 1;
            l2Hashes[parentHeight] = blockhash(parentHeight);
        } else {
            revert L2_TOO_LATE();
        }

        l1ChainId = _l1ChainId;
        parentGasExcess = _initialGasExcess;
        (publicInputHash,) = _calcPublicInputHash(block.number);
    }

<<<<<<< HEAD
=======
    /// @dev Reinitialize some state variables.
    /// We may want to init the basefee to a default value using one of the following values.
    /// - _initialGasExcess = 274*5_000_000 => basefee =0.01 gwei
    /// - _initialGasExcess = 282*5_000_000 => basefee =0.05 gwei
    /// - _initialGasExcess = 288*5_000_000 => basefee =0.1 gwei
    function init2(uint64 _initialGasExcess) external onlyOwner reinitializer(2) {
        parentGasExcess = _initialGasExcess;
        parentTimestamp = uint64(block.timestamp);
        parentGasTarget = 0;
    }

    /// @notice Anchors the latest L1 block details to L2 for cross-layer
    /// message verification.
    /// @dev This function can be called freely as the golden touch private key is publicly known,
    /// but the Taiko node guarantees the first transaction of each block is always this anchor
    /// transaction, and any subsequent calls will revert with L2_PUBLIC_INPUT_HASH_MISMATCH.
    /// @param _l1BlockHash The `anchorBlockHash` value in this block's metadata.
    /// @param _l1StateRoot The state root for the L1 block with id equals `_anchorBlockId`
    /// @param _l1BlockId The `anchorBlockId` value in this block's metadata.
    /// @param _parentGasUsed The gas used in the parent block.
    function anchor(
        bytes32 _l1BlockHash,
        bytes32 _l1StateRoot,
        uint64 _l1BlockId,
        uint32 _parentGasUsed
    )
        external
        nonZeroValue(uint256(_l1StateRoot))
        nonZeroValue(uint256(_l1BlockId))
        onlyGoldenTouch
        nonReentrant
    {
        if (block.number >= ontakeForkHeight()) revert L2_FORK_ERROR();

        // Verify ancestor hashes
        uint256 parentId = block.number - 1;
        (bytes32 currentPublicInputHash, bytes32 newPublicInputHash) =
            _calcPublicInputHash(parentId);
        if (publicInputHash != currentPublicInputHash) revert L2_PUBLIC_INPUT_HASH_MISMATCH();

        // Verify the base fee per gas is correct
        (uint256 basefee, uint64 newGasExcess) = getBasefee(_l1BlockId, _parentGasUsed);

        if (!skipFeeCheck() && block.basefee != basefee) revert L2_BASEFEE_MISMATCH();

        if (_l1BlockId > lastSyncedBlock) {
            // Store the L1's state root as a signal to the local signal service to
            // allow for multi-hop bridging.
            ISignalService(resolve(LibStrings.B_SIGNAL_SERVICE, false)).syncChainData(
                l1ChainId, LibStrings.H_STATE_ROOT, _l1BlockId, _l1StateRoot
            );

            lastSyncedBlock = _l1BlockId;
        }

        // Update state variables
        bytes32 parentHash = blockhash(parentId);
        l2Hashes[parentId] = parentHash;

        publicInputHash = newPublicInputHash;
        parentGasExcess = newGasExcess;
        parentTimestamp = uint64(block.timestamp);

        emit Anchored(parentHash, newGasExcess);
    }

>>>>>>> bf608068
    function anchorV2(
        uint64 _anchorBlockId,
        bytes32 _anchorStateRoot,
        uint32 _parentGasUsed,
        TaikoData.BaseFeeConfig calldata _baseFeeConfig
    )
        external
        nonZeroValue(uint256(_anchorStateRoot))
        nonZeroValue(uint256(_anchorBlockId))
        nonZeroValue(uint256(_baseFeeConfig.gasIssuancePerSecond))
        nonZeroValue(uint256(_baseFeeConfig.adjustmentQuotient))
        onlyGoldenTouch
        nonReentrant
    {
<<<<<<< HEAD
=======
        if (block.number < ontakeForkHeight()) revert L2_FORK_ERROR();

>>>>>>> bf608068
        uint256 parentId = block.number - 1;

        // Verify ancestor hashes
        {
            (bytes32 currentPublicInputHash, bytes32 newPublicInputHash) =
                _calcPublicInputHash(parentId);
            if (publicInputHash != currentPublicInputHash) revert L2_PUBLIC_INPUT_HASH_MISMATCH();
            publicInputHash = newPublicInputHash;
        }

        // Check if the gas settings has changed
        {
            uint64 newGasTarget =
                uint64(_baseFeeConfig.gasIssuancePerSecond) * _baseFeeConfig.adjustmentQuotient;
            if (newGasTarget != parentGasTarget) {
                // adjust parentGasExcess to keep the basefee unchanged. Note that due to math
                // calculation precision, the basefee may change slightly.
                parentGasExcess = adjustExcess(parentGasExcess, parentGasTarget, newGasTarget);
            }
        }

        // Verify the base fee per gas is correct
        {
            (uint256 basefee, uint64 newGasExcess) = calculateBaseFee(
                _baseFeeConfig,
                uint64(block.timestamp - parentTimestamp),
                parentGasExcess,
                _parentGasUsed
            );

            if (!skipFeeCheck() && block.basefee != basefee) revert L2_BASEFEE_MISMATCH();
            parentGasExcess = newGasExcess;
        }

        if (_anchorBlockId > lastSyncedBlock) {
            // Store the L1's state root as a signal to the local signal service to
            // allow for multi-hop bridging.
            ISignalService(resolve(LibStrings.B_SIGNAL_SERVICE, false)).syncChainData(
                l1ChainId, LibStrings.H_STATE_ROOT, _anchorBlockId, _anchorStateRoot
            );

            lastSyncedBlock = _anchorBlockId;
        }

        // Update state variables
        bytes32 parentHash = blockhash(parentId);
        l2Hashes[parentId] = parentHash;
        parentTimestamp = uint64(block.timestamp);

        emit Anchored(parentHash, parentGasExcess);
    }

    /// @notice Withdraw token or Ether from this address
    /// @param _token Token address or address(0) if Ether.
    /// @param _to Withdraw to address.
    function withdraw(
        address _token,
        address _to
    )
        external
        whenNotPaused
        onlyFromOwnerOrNamed(LibStrings.B_WITHDRAWER)
        nonReentrant
    {
        if (_to == address(0)) revert L2_INVALID_PARAM();
        if (_token == address(0)) {
            _to.sendEtherAndVerify(address(this).balance);
        } else {
            IERC20(_token).safeTransfer(_to, IERC20(_token).balanceOf(address(this)));
        }
    }

<<<<<<< HEAD
=======
    /// @notice Gets the basefee and gas excess using EIP-1559 configuration for
    /// the given parameters.
    /// @dev This function will deprecate after Ontake fork, node/client shall use calculateBaseFee
    /// instead for base fee prediction.
    /// @param _anchorBlockId The synced L1 height in the next Taiko block
    /// @param _parentGasUsed Gas used in the parent block.
    /// @return basefee_ The calculated EIP-1559 base fee per gas.
    /// @return parentGasExcess_ The new parentGasExcess value.
    function getBasefee(
        uint64 _anchorBlockId,
        uint32 _parentGasUsed
    )
        public
        view
        returns (uint256 basefee_, uint64 parentGasExcess_)
    {
        LibL2Config.Config memory config = getConfig();

        (basefee_, parentGasExcess_) = Lib1559Math.calc1559BaseFee(
            uint256(config.gasTargetPerL1Block) * config.basefeeAdjustmentQuotient,
            parentGasExcess,
            uint64(_anchorBlockId - lastSyncedBlock) * config.gasTargetPerL1Block,
            _parentGasUsed,
            0
        );
    }

>>>>>>> bf608068
    /// @notice Retrieves the block hash for the given L2 block number.
    /// @param _blockId The L2 block number to retrieve the block hash for.
    /// @return The block hash for the specified L2 block id, or zero if the
    /// block id is greater than or equal to the current block number.
    function getBlockHash(uint64 _blockId) public view returns (bytes32) {
        if (_blockId >= block.number) return 0;
        if (_blockId + 256 >= block.number) return blockhash(_blockId);
        return l2Hashes[_blockId];
    }

    /// @notice Returns the new gas excess that will keep the basefee the same.
    /// @param _currGasExcess The current gas excess value.
    /// @param _currGasTarget The current gas target.
    /// @param _newGasTarget The new gas target.
    /// @return newGasExcess_ The new gas excess value.
    function adjustExcess(
        uint64 _currGasExcess,
        uint64 _currGasTarget,
        uint64 _newGasTarget
    )
        public
        pure
        returns (uint64 newGasExcess_)
    {
        return Lib1559Math.adjustExcess(_currGasExcess, _currGasTarget, _newGasTarget);
    }

    /// @notice Tells if we need to validate basefee (for simulation).
    /// @return Returns true to skip checking basefee mismatch.
    function skipFeeCheck() public pure virtual returns (bool) {
        return false;
    }

    /// @notice Calculates the basefee and the new gas excess value based on parent gas used and gas
    /// excess.
    /// @param _baseFeeConfig The base fee config object.
    /// @param _blocktime The time between this block and the parent block.
    /// @param _parentGasExcess The current gas excess value.
    /// @param _parentGasUsed Total gas used by the parent block.
    /// @return basefee_ Next block's base fee.
    /// @return parentGasExcess_ The new gas excess value.
    function calculateBaseFee(
        TaikoData.BaseFeeConfig calldata _baseFeeConfig,
        uint64 _blocktime,
        uint64 _parentGasExcess,
        uint32 _parentGasUsed
    )
        public
        pure
        returns (uint256 basefee_, uint64 parentGasExcess_)
    {
        uint64 gasIssuance = _blocktime * _baseFeeConfig.gasIssuancePerSecond;
        if (
            _baseFeeConfig.maxGasIssuancePerBlock != 0
                && gasIssuance > _baseFeeConfig.maxGasIssuancePerBlock
        ) {
            gasIssuance = _baseFeeConfig.maxGasIssuancePerBlock;
        }

        uint256 gasTarget =
            uint256(_baseFeeConfig.gasIssuancePerSecond) * _baseFeeConfig.adjustmentQuotient;

        return Lib1559Math.calc1559BaseFee(
            gasTarget, _parentGasExcess, gasIssuance, _parentGasUsed, _baseFeeConfig.minGasExcess
        );
    }

    function _calcPublicInputHash(
        uint256 _blockId
    )
        private
        view
        returns (bytes32 publicInputHashOld, bytes32 publicInputHashNew)
    {
        bytes32[256] memory inputs;

        // Unchecked is safe because it cannot overflow.
        unchecked {
            // Put the previous 255 blockhashes (excluding the parent's) into a
            // ring buffer.
            for (uint256 i; i < 255 && _blockId >= i + 1; ++i) {
                uint256 j = _blockId - i - 1;
                inputs[j % 255] = blockhash(j);
            }
        }

        inputs[255] = bytes32(block.chainid);

        assembly {
            publicInputHashOld := keccak256(inputs, 8192 /*mul(256, 32)*/ )
        }

        inputs[_blockId % 255] = blockhash(_blockId);
        assembly {
            publicInputHashNew := keccak256(inputs, 8192 /*mul(256, 32)*/ )
        }
    }
}<|MERGE_RESOLUTION|>--- conflicted
+++ resolved
@@ -106,8 +106,6 @@
         (publicInputHash,) = _calcPublicInputHash(block.number);
     }
 
-<<<<<<< HEAD
-=======
     /// @dev Reinitialize some state variables.
     /// We may want to init the basefee to a default value using one of the following values.
     /// - _initialGasExcess = 274*5_000_000 => basefee =0.01 gwei
@@ -119,62 +117,6 @@
         parentGasTarget = 0;
     }
 
-    /// @notice Anchors the latest L1 block details to L2 for cross-layer
-    /// message verification.
-    /// @dev This function can be called freely as the golden touch private key is publicly known,
-    /// but the Taiko node guarantees the first transaction of each block is always this anchor
-    /// transaction, and any subsequent calls will revert with L2_PUBLIC_INPUT_HASH_MISMATCH.
-    /// @param _l1BlockHash The `anchorBlockHash` value in this block's metadata.
-    /// @param _l1StateRoot The state root for the L1 block with id equals `_anchorBlockId`
-    /// @param _l1BlockId The `anchorBlockId` value in this block's metadata.
-    /// @param _parentGasUsed The gas used in the parent block.
-    function anchor(
-        bytes32 _l1BlockHash,
-        bytes32 _l1StateRoot,
-        uint64 _l1BlockId,
-        uint32 _parentGasUsed
-    )
-        external
-        nonZeroValue(uint256(_l1StateRoot))
-        nonZeroValue(uint256(_l1BlockId))
-        onlyGoldenTouch
-        nonReentrant
-    {
-        if (block.number >= ontakeForkHeight()) revert L2_FORK_ERROR();
-
-        // Verify ancestor hashes
-        uint256 parentId = block.number - 1;
-        (bytes32 currentPublicInputHash, bytes32 newPublicInputHash) =
-            _calcPublicInputHash(parentId);
-        if (publicInputHash != currentPublicInputHash) revert L2_PUBLIC_INPUT_HASH_MISMATCH();
-
-        // Verify the base fee per gas is correct
-        (uint256 basefee, uint64 newGasExcess) = getBasefee(_l1BlockId, _parentGasUsed);
-
-        if (!skipFeeCheck() && block.basefee != basefee) revert L2_BASEFEE_MISMATCH();
-
-        if (_l1BlockId > lastSyncedBlock) {
-            // Store the L1's state root as a signal to the local signal service to
-            // allow for multi-hop bridging.
-            ISignalService(resolve(LibStrings.B_SIGNAL_SERVICE, false)).syncChainData(
-                l1ChainId, LibStrings.H_STATE_ROOT, _l1BlockId, _l1StateRoot
-            );
-
-            lastSyncedBlock = _l1BlockId;
-        }
-
-        // Update state variables
-        bytes32 parentHash = blockhash(parentId);
-        l2Hashes[parentId] = parentHash;
-
-        publicInputHash = newPublicInputHash;
-        parentGasExcess = newGasExcess;
-        parentTimestamp = uint64(block.timestamp);
-
-        emit Anchored(parentHash, newGasExcess);
-    }
-
->>>>>>> bf608068
     function anchorV2(
         uint64 _anchorBlockId,
         bytes32 _anchorStateRoot,
@@ -189,11 +131,6 @@
         onlyGoldenTouch
         nonReentrant
     {
-<<<<<<< HEAD
-=======
-        if (block.number < ontakeForkHeight()) revert L2_FORK_ERROR();
-
->>>>>>> bf608068
         uint256 parentId = block.number - 1;
 
         // Verify ancestor hashes
@@ -266,36 +203,6 @@
         }
     }
 
-<<<<<<< HEAD
-=======
-    /// @notice Gets the basefee and gas excess using EIP-1559 configuration for
-    /// the given parameters.
-    /// @dev This function will deprecate after Ontake fork, node/client shall use calculateBaseFee
-    /// instead for base fee prediction.
-    /// @param _anchorBlockId The synced L1 height in the next Taiko block
-    /// @param _parentGasUsed Gas used in the parent block.
-    /// @return basefee_ The calculated EIP-1559 base fee per gas.
-    /// @return parentGasExcess_ The new parentGasExcess value.
-    function getBasefee(
-        uint64 _anchorBlockId,
-        uint32 _parentGasUsed
-    )
-        public
-        view
-        returns (uint256 basefee_, uint64 parentGasExcess_)
-    {
-        LibL2Config.Config memory config = getConfig();
-
-        (basefee_, parentGasExcess_) = Lib1559Math.calc1559BaseFee(
-            uint256(config.gasTargetPerL1Block) * config.basefeeAdjustmentQuotient,
-            parentGasExcess,
-            uint64(_anchorBlockId - lastSyncedBlock) * config.gasTargetPerL1Block,
-            _parentGasUsed,
-            0
-        );
-    }
-
->>>>>>> bf608068
     /// @notice Retrieves the block hash for the given L2 block number.
     /// @param _blockId The L2 block number to retrieve the block hash for.
     /// @return The block hash for the specified L2 block id, or zero if the
