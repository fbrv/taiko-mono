// SPDX-License-Identifier: MIT
pragma solidity 0.8.24;

import "../L1/TaikoL1.sol";
import "./LibRollupAddressCache.sol";

/// @title MainnetTaikoL1
/// @dev This contract shall be deployed to replace its parent contract on Ethereum for Taiko
/// mainnet to reduce gas cost.
/// @notice See the documentation in {TaikoL1}.
/// @custom:security-contact security@taiko.xyz
contract MainnetTaikoL1 is TaikoL1 {
    /// @inheritdoc ITaikoL1
    function getConfig() public pure override returns (TaikoData.Config memory) {
        // All hard-coded configurations:
        // - treasury: the actual TaikoL2 address.
        // - anchorGasLimit: 250_000 (based on internal devnet, its ~220_000
        // after 256 L2 blocks)
        return TaikoData.Config({
            chainId: LibNetwork.TAIKO_MAINNET,
            // If we have 1 block per 12 seconds, then each day there will be 86400/12=7200 blocks.
            // We therefore use 7200 as the base unit to configure blockMaxProposals and
            // blockRingBufferSize.
            blockMaxProposals: 324_000, // = 7200 * 45
            // We give 7200 * 5 = 36000 slots for verifeid blocks in case third party apps will use
            // their data.
            blockRingBufferSize: 360_000, // = 7200 * 50
            maxBlocksToVerify: 16,
            blockMaxGasLimit: 240_000_000,
            livenessBond: 125e18, // 125 Taiko token
            stateRootSyncInternal: 16,
            maxAnchorHeightOffset: 64,
<<<<<<< HEAD
            basefeeAdjustmentQuotient: 8,
            basefeeSharingPctg: 75,
            gasIssuancePerSecond: 5_000_000,
=======
            baseFeeConfig: TaikoData.BaseFeeConfig({
                adjustmentQuotient: 8,
                sharingPctg: 75,
                gasIssuancePerSecond: 5_000_000,
                minGasExcess: 1_340_000_000, // correspond to 0.008847185 gwei basefee
                maxGasIssuancePerBlock: 600_000_000 // two minutes
             }),
>>>>>>> 6a388036
            ontakeForkHeight: 374_400 // = 7200 * 52
         });
    }

    function _getAddress(uint64 _chainId, bytes32 _name) internal view override returns (address) {
        (bool found, address addr) = LibRollupAddressCache.getAddress(_chainId, _name);
        return found ? addr : super._getAddress(_chainId, _name);
    }
}<|MERGE_RESOLUTION|>--- conflicted
+++ resolved
@@ -30,11 +30,6 @@
             livenessBond: 125e18, // 125 Taiko token
             stateRootSyncInternal: 16,
             maxAnchorHeightOffset: 64,
-<<<<<<< HEAD
-            basefeeAdjustmentQuotient: 8,
-            basefeeSharingPctg: 75,
-            gasIssuancePerSecond: 5_000_000,
-=======
             baseFeeConfig: TaikoData.BaseFeeConfig({
                 adjustmentQuotient: 8,
                 sharingPctg: 75,
@@ -42,7 +37,6 @@
                 minGasExcess: 1_340_000_000, // correspond to 0.008847185 gwei basefee
                 maxGasIssuancePerBlock: 600_000_000 // two minutes
              }),
->>>>>>> 6a388036
             ontakeForkHeight: 374_400 // = 7200 * 52
          });
     }
