// SPDX-License-Identifier: MIT
pragma solidity 0.8.24;

import "../../libs/LibAddress.sol";
import "../../libs/LibNetwork.sol";
import "../access/IProposerAccess.sol";
import "./LibBonds.sol";
import "./LibUtils.sol";

/// @title LibProposing
/// @notice A library for handling block proposals in the Taiko protocol.
/// @custom:security-contact security@taiko.xyz
library LibProposing {
    using LibAddress for address;

    struct Local {
        TaikoData.SlotB b;
        TaikoData.BlockParamsV2 params;
        ITierProvider tierProvider;
        bytes32 parentMetaHash;
<<<<<<< HEAD
=======
        bool postFork;
        bytes32 extraData;
>>>>>>> a2ad0dd7
    }

    /// @notice Emitted when a block is proposed.
    /// @param blockId The ID of the proposed block.
    /// @param assignedProver The address of the assigned prover.
    /// @param livenessBond The liveness bond of the proposed block.
    /// @param meta The metadata of the proposed block.
    /// @param depositsProcessed The EthDeposit array about processed deposits in this proposed
    /// block.
    event BlockProposed(
        uint256 indexed blockId,
        address indexed assignedProver,
        uint96 livenessBond,
        TaikoData.BlockMetadata meta,
        TaikoData.EthDeposit[] depositsProcessed
    );

    /// @notice Emitted when a block is proposed.
    /// @param blockId The ID of the proposed block.
    /// @param meta The metadata of the proposed block.
    event BlockProposedV2(uint256 indexed blockId, TaikoData.BlockMetadataV2 meta);

    /// @notice Emitted when a block's txList is in the calldata.
    /// @param blockId The ID of the proposed block.
    /// @param txList The txList.
    event CalldataTxList(uint256 indexed blockId, bytes txList);

    error L1_BLOB_NOT_AVAILABLE();
    error L1_BLOB_NOT_FOUND();
    error L1_INVALID_ANCHOR_BLOCK();
    error L1_INVALID_PROPOSER();
    error L1_INVALID_TIMESTAMP();
    error L1_LIVENESS_BOND_NOT_RECEIVED();
    error L1_TOO_MANY_BLOCKS();
    error L1_UNEXPECTED_PARENT();

    /// @dev Proposes a Taiko L2 block.
    /// @param _state Current TaikoData.State.
    /// @param _config Actual TaikoData.Config.
    /// @param _resolver Address resolver interface.
    /// @param _data Encoded data bytes containing the block params.
    /// @param _txList Transaction list bytes (if not blob).
    /// @return meta_ The constructed block's metadata v2.
    /// @return deposits_ An empty ETH deposit array.
    function proposeBlock(
        TaikoData.State storage _state,
        TaikoData.Config memory _config,
        IAddressResolver _resolver,
        bytes calldata _data,
        bytes calldata _txList
    )
        public
        returns (TaikoData.BlockMetadataV2 memory meta_, TaikoData.EthDeposit[] memory deposits_)
    {
        // Checks proposer access.
        Local memory local;
        local.b = _state.slotB;

        // It's essential to ensure that the ring buffer for proposed blocks
        // still has space for at least one more block.
        if (local.b.numBlocks >= local.b.lastVerifiedBlockId + _config.blockMaxProposals + 1) {
            revert L1_TOO_MANY_BLOCKS();
        }

<<<<<<< HEAD
        if (_data.length != 0) {
            local.params = abi.decode(_data, (TaikoData.BlockParamsV2));
            // otherwise use a default BlockParamsV2 with 0 values
=======
        if (local.postFork) {
            if (_data.length != 0) {
                local.params = abi.decode(_data, (TaikoData.BlockParamsV2));
                // otherwise use a default BlockParamsV2 with 0 values
            }
        } else {
            TaikoData.BlockParams memory paramsV1 = abi.decode(_data, (TaikoData.BlockParams));
            local.params = LibData.blockParamsV1ToV2(paramsV1);
            local.extraData = paramsV1.extraData;
>>>>>>> a2ad0dd7
        }

        if (local.params.coinbase == address(0)) {
            local.params.coinbase = msg.sender;
        }

        if (local.params.anchorBlockId == 0) {
            local.params.anchorBlockId = uint64(block.number - 1);
        }

        if (local.params.timestamp == 0) {
            local.params.timestamp = uint64(block.timestamp);
        }

        // Verify params against the parent block.
        TaikoData.Block storage parentBlk =
            _state.blocks[(local.b.numBlocks - 1) % _config.blockRingBufferSize];

        // Verify the passed in L1 state block number.
        // We only allow the L1 block to be 2 epochs old.
        // The other constraint is that the L1 block number needs to be larger than or equal
        // the one in the previous L2 block.
        if (
            local.params.anchorBlockId + _config.maxAnchorHeightOffset < block.number //
                || local.params.anchorBlockId >= block.number
                || local.params.anchorBlockId < parentBlk.proposedIn
        ) {
            revert L1_INVALID_ANCHOR_BLOCK();
        }

        // Verify the passed in timestamp.
        // We only allow the timestamp to be 2 epochs old.
        // The other constraint is that the timestamp needs to be larger than or equal the
        // one in the previous L2 block.
        if (
            local.params.timestamp + _config.maxAnchorHeightOffset * 12 < block.timestamp
                || local.params.timestamp > block.timestamp
                || local.params.timestamp < parentBlk.proposedAt
        ) {
            revert L1_INVALID_TIMESTAMP();
        }

        // Check if parent block has the right meta hash. This is to allow the proposer to make
        // sure the block builds on the expected latest chain state.
        if (local.params.parentMetaHash == 0) {
            local.params.parentMetaHash = parentBlk.metaHash;
        } else if (local.params.parentMetaHash != parentBlk.metaHash) {
            revert L1_UNEXPECTED_PARENT();
        }

        // Initialize metadata to compute a metaHash, which forms a part of
        // the block data to be stored on-chain for future integrity checks.
        // If we choose to persist all data fields in the metadata, it will
        // require additional storage slots.
        unchecked {
            meta_ = TaikoData.BlockMetadataV2({
                anchorBlockHash: blockhash(local.params.anchorBlockId),
                difficulty: keccak256(abi.encode("TAIKO_DIFFICULTY", local.b.numBlocks)),
                blobHash: 0, // to be initialized below
                // To make sure each L2 block can be exexucated deterministiclly by the client
                // without referering to its metadata on Ethereum, we need to encode
                // config.basefeeSharingPctg into the extraData.
                extraData: local.postFork
                    ? _encodeGasConfigs(_config.basefeeSharingPctg)
                    : local.extraData,
                coinbase: local.params.coinbase,
                id: local.b.numBlocks,
                gasLimit: _config.blockMaxGasLimit,
                timestamp: local.params.timestamp,
                anchorBlockId: local.params.anchorBlockId,
                minTier: 0, // to be initialized below
                blobUsed: _txList.length == 0,
                parentMetaHash: local.params.parentMetaHash,
                proposer: msg.sender,
                livenessBond: _config.livenessBond,
                proposedAt: uint64(block.timestamp),
                proposedIn: uint64(block.number),
                blobTxListOffset: local.params.blobTxListOffset,
                blobTxListLength: local.params.blobTxListLength,
                blobIndex: local.params.blobIndex,
                basefeeAdjustmentQuotient: _config.basefeeAdjustmentQuotient,
                gasIssuancePerSecond: _config.gasIssuancePerSecond
            });
        }

        // Update certain meta fields
        if (meta_.blobUsed) {
            if (!LibNetwork.isDencunSupported(block.chainid)) revert L1_BLOB_NOT_AVAILABLE();

            // Always use the first blob in this transaction. If the
            // proposeBlock functions are called more than once in the same
            // L1 transaction, these multiple L2 blocks will share the same
            // blob.
            meta_.blobHash = blobhash(local.params.blobIndex);
            if (meta_.blobHash == 0) revert L1_BLOB_NOT_FOUND();
        } else {
            meta_.blobHash = keccak256(_txList);
            emit CalldataTxList(meta_.id, _txList);
        }

        local.tierProvider = ITierProvider(
            ITierRouter(_resolver.resolve(LibStrings.B_TIER_ROUTER, false)).getProvider(
                local.b.numBlocks
            )
        );

        // Use the difficulty as a random number
        meta_.minTier = local.tierProvider.getMinTier(uint256(meta_.difficulty));

        // Create the block that will be stored onchain
        TaikoData.Block memory blk = TaikoData.Block({
            metaHash: keccak256(abi.encode(meta_)),
            assignedProver: address(0),
            livenessBond: 0,
            blockId: local.b.numBlocks,
            proposedAt: local.params.timestamp,
            proposedIn: local.params.anchorBlockId,
            // For a new block, the next transition ID is always 1, not 0.
            nextTransitionId: 1,
            livenessBondReturned: false,
            // For unverified block, its verifiedTransitionId is always 0.
            verifiedTransitionId: 0
        });

        // Store the block in the ring buffer
        _state.blocks[local.b.numBlocks % _config.blockRingBufferSize] = blk;

        // Increment the counter (cursor) by 1.
        unchecked {
            ++_state.slotB.numBlocks;
        }

        LibBonds.debitBond(_state, _resolver, msg.sender, _config.livenessBond);

        // Bribe the block builder. Unlike 1559-tips, this tip is only made
        // if this transaction succeeds.
        if (msg.value != 0 && block.coinbase != address(0)) {
            address(block.coinbase).sendEtherAndVerify(msg.value);
        }

        deposits_ = new TaikoData.EthDeposit[](0);

        emit BlockProposedV2(meta_.id, meta_);
    }

    function checkProposerPermission(IAddressResolver _resolver) internal view {
        address proposerAccess = _resolver.resolve(LibStrings.B_PROPOSER_ACCESS, true);
        if (proposerAccess == address(0)) return;

        if (!IProposerAccess(proposerAccess).isProposerEligible(msg.sender)) {
            revert L1_INVALID_PROPOSER();
        }
    }

    function _encodeGasConfigs(uint8 _basefeeSharingPctg) private pure returns (bytes32) {
        return bytes32(uint256(_basefeeSharingPctg));
    }
}<|MERGE_RESOLUTION|>--- conflicted
+++ resolved
@@ -18,11 +18,6 @@
         TaikoData.BlockParamsV2 params;
         ITierProvider tierProvider;
         bytes32 parentMetaHash;
-<<<<<<< HEAD
-=======
-        bool postFork;
-        bytes32 extraData;
->>>>>>> a2ad0dd7
     }
 
     /// @notice Emitted when a block is proposed.
@@ -87,21 +82,9 @@
             revert L1_TOO_MANY_BLOCKS();
         }
 
-<<<<<<< HEAD
         if (_data.length != 0) {
             local.params = abi.decode(_data, (TaikoData.BlockParamsV2));
             // otherwise use a default BlockParamsV2 with 0 values
-=======
-        if (local.postFork) {
-            if (_data.length != 0) {
-                local.params = abi.decode(_data, (TaikoData.BlockParamsV2));
-                // otherwise use a default BlockParamsV2 with 0 values
-            }
-        } else {
-            TaikoData.BlockParams memory paramsV1 = abi.decode(_data, (TaikoData.BlockParams));
-            local.params = LibData.blockParamsV1ToV2(paramsV1);
-            local.extraData = paramsV1.extraData;
->>>>>>> a2ad0dd7
         }
 
         if (local.params.coinbase == address(0)) {
@@ -164,9 +147,7 @@
                 // To make sure each L2 block can be exexucated deterministiclly by the client
                 // without referering to its metadata on Ethereum, we need to encode
                 // config.basefeeSharingPctg into the extraData.
-                extraData: local.postFork
-                    ? _encodeGasConfigs(_config.basefeeSharingPctg)
-                    : local.extraData,
+                extraData: _encodeGasConfigs(_config.basefeeSharingPctg),
                 coinbase: local.params.coinbase,
                 id: local.b.numBlocks,
                 gasLimit: _config.blockMaxGasLimit,
