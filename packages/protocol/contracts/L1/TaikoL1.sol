--- conflicted
+++ resolved
@@ -67,32 +67,6 @@
         state.__reserve1 = 0;
     }
 
-<<<<<<< HEAD
-=======
-    /// @inheritdoc ITaikoL1
-    function proposeBlock(
-        bytes calldata _params,
-        bytes calldata _txList
-    )
-        external
-        payable
-        onlyPermittedProposer
-        whenNotPaused
-        nonReentrant
-        emitEventForClient
-        returns (TaikoData.BlockMetadata memory meta_, TaikoData.EthDeposit[] memory deposits_)
-    {
-        TaikoData.Config memory config = getConfig();
-
-        (meta_,, deposits_) = LibProposing.proposeBlock(state, config, this, _params, _txList);
-        if (meta_.id >= config.ontakeForkHeight) revert L1_FORK_ERROR();
-
-        if (LibUtils.shouldVerifyBlocks(config, meta_.id, true) && !state.slotB.provingPaused) {
-            LibVerifying.verifyBlocks(state, config, this, config.maxBlocksToVerify);
-        }
-    }
-
->>>>>>> bf608068
     function proposeBlockV2(
         bytes calldata _params,
         bytes calldata _txList
@@ -302,12 +276,6 @@
             livenessBond: 125e18, // 125 Taiko token
             stateRootSyncInternal: 16,
             maxAnchorHeightOffset: 64,
-<<<<<<< HEAD
-            basefeeAdjustmentQuotient: 8,
-            basefeeSharingPctg: 75,
-            gasIssuancePerSecond: 5_000_000
-        });
-=======
             baseFeeConfig: TaikoData.BaseFeeConfig({
                 adjustmentQuotient: 8,
                 sharingPctg: 75,
@@ -317,7 +285,6 @@
              }),
             ontakeForkHeight: 374_400 // = 7200 * 52
          });
->>>>>>> bf608068
     }
 
     function _proposeBlock(
