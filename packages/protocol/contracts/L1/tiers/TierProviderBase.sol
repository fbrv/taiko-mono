// SPDX-License-Identifier: MIT
pragma solidity 0.8.24;

import "../../common/LibStrings.sol";
import "./ITierProvider.sol";

/// @title TierProviderBase
/// @custom:security-contact security@taiko.xyz
abstract contract TierProviderBase is ITierProvider {
    /// @dev Grace period for block proving service.
    /// @notice This constant defines the time window (in minutes) during which the block proving
    /// service may be paused if gas prices are excessively high. Since block proving is
    /// asynchronous, this grace period allows provers to defer submissions until gas
    /// prices become more favorable, potentially reducing transaction costs.
    uint16 public constant GRACE_PERIOD = 240; // 4 hours

    /// @inheritdoc ITierProvider
    /// @notice Each tier, except the top tier, has a validity bond that is 50 TAIKO higher than the
    /// previous tier. Additionally, each tier's contest bond is 6.5625 times its validity bond.
    function getTier(
        uint16 _tierId
    )
        public
        pure
        virtual
        override
        returns (ITierProvider.Tier memory)
    {
        if (_tierId == LibTiers.TIER_OPTIMISTIC) {
            return ITierProvider.Tier({
                verifierName: "",
<<<<<<< HEAD
                validityBond: 125 ether, // TKO
                contestBond: 250 ether, // TKO
                cooldownWindow: 1440, //24 hours
                provingWindow: GRACE_PERIOD + 15 // 15 minutes
             });
=======
                validityBond: 100 ether, // TAIKO
                contestBond: 656.25 ether, // = 100 TAIKO * 6.5625
                cooldownWindow: 1440, // 24 hours
                provingWindow: GRACE_PERIOD + 15, // 15 minutes
                maxBlocksToVerifyPerProof: 0
            });
>>>>>>> 46a3e006
        }

        if (_tierId == LibTiers.TIER_SGX) {
            return ITierProvider.Tier({
                verifierName: LibStrings.B_TIER_SGX,
<<<<<<< HEAD
                validityBond: 125 ether, // TKO
                contestBond: 820 ether, // =250TKO * 6.5625
                cooldownWindow: 1440, //24 hours
                provingWindow: GRACE_PERIOD + 60 // 1 hours
             });
=======
                validityBond: 150 ether, // TAIKO
                contestBond: 984.375 ether, // = 150 TAIKO * 6.5625
                cooldownWindow: 1440, // 24 hours
                provingWindow: GRACE_PERIOD + 60, // 1 hour
                maxBlocksToVerifyPerProof: 0
            });
>>>>>>> 46a3e006
        }

        if (_tierId == LibTiers.TIER_SGX2) {
            return ITierProvider.Tier({
                verifierName: LibStrings.B_TIER_SGX2,
<<<<<<< HEAD
                validityBond: 125 ether, // TKO
                contestBond: 820 ether, // =250TKO * 6.5625
                cooldownWindow: 1440, //24 hours
                provingWindow: GRACE_PERIOD + 60 // 1 hours
             });
=======
                validityBond: 150 ether, // TAIKO
                contestBond: 984.375 ether, // = 150 TAIKO * 6.5625
                cooldownWindow: 1440, // 24 hours
                provingWindow: GRACE_PERIOD + 60, // 1 hour
                maxBlocksToVerifyPerProof: 0
            });
        }

        if (_tierId == LibTiers.TIER_ZKVM_RISC0) {
            return ITierProvider.Tier({
                verifierName: LibStrings.B_TIER_ZKVM_RISC0,
                validityBond: 250 ether, // TAIKO
                contestBond: 1640.625 ether, // = 250 TAIKO * 6.5625
                cooldownWindow: 1440, // 24 hours
                provingWindow: GRACE_PERIOD + 180, // 3 hours
                maxBlocksToVerifyPerProof: 0
            });
>>>>>>> 46a3e006
        }

        if (_tierId == LibTiers.TIER_SGX_ZKVM) {
            return ITierProvider.Tier({
                verifierName: LibStrings.B_TIER_SGX_ZKVM,
<<<<<<< HEAD
                validityBond: 250 ether, // TKO
                contestBond: 1640 ether, // =500TKO * 6.5625
                cooldownWindow: 1440, //24 hours
                provingWindow: GRACE_PERIOD + 240 // 4 hours
             });
=======
                validityBond: 300 ether, // TAIKO
                contestBond: 1968.75 ether, // = 300 TAIKO * 6.5625
                cooldownWindow: 1440, // 24 hours
                provingWindow: GRACE_PERIOD + 240, // 4 hours
                maxBlocksToVerifyPerProof: 0
            });
>>>>>>> 46a3e006
        }

        if (_tierId == LibTiers.TIER_GUARDIAN_MINORITY) {
            return ITierProvider.Tier({
                verifierName: LibStrings.B_TIER_GUARDIAN_MINORITY,
                validityBond: 350 ether, // TAIKO
                contestBond: 2296.875 ether, // = 350 TAIKO * 6.5625
                cooldownWindow: GRACE_PERIOD + 240, // 4 hours
                provingWindow: 2880 // 48 hours
             });
        }

        if (_tierId == LibTiers.TIER_GUARDIAN) {
            return ITierProvider.Tier({
                verifierName: LibStrings.B_TIER_GUARDIAN,
                validityBond: 0, // must be 0 for top tier
                contestBond: 0, // must be 0 for top tier
                cooldownWindow: 1440, // 24 hours
                provingWindow: GRACE_PERIOD + 2880 // 48 hours
             });
        }

        revert TIER_NOT_FOUND();
    }
}<|MERGE_RESOLUTION|>--- conflicted
+++ resolved
@@ -29,56 +29,30 @@
         if (_tierId == LibTiers.TIER_OPTIMISTIC) {
             return ITierProvider.Tier({
                 verifierName: "",
-<<<<<<< HEAD
-                validityBond: 125 ether, // TKO
-                contestBond: 250 ether, // TKO
-                cooldownWindow: 1440, //24 hours
-                provingWindow: GRACE_PERIOD + 15 // 15 minutes
-             });
-=======
                 validityBond: 100 ether, // TAIKO
                 contestBond: 656.25 ether, // = 100 TAIKO * 6.5625
                 cooldownWindow: 1440, // 24 hours
-                provingWindow: GRACE_PERIOD + 15, // 15 minutes
-                maxBlocksToVerifyPerProof: 0
+                provingWindow: GRACE_PERIOD + 15 // 15 minutes
             });
->>>>>>> 46a3e006
         }
 
         if (_tierId == LibTiers.TIER_SGX) {
             return ITierProvider.Tier({
                 verifierName: LibStrings.B_TIER_SGX,
-<<<<<<< HEAD
-                validityBond: 125 ether, // TKO
-                contestBond: 820 ether, // =250TKO * 6.5625
-                cooldownWindow: 1440, //24 hours
-                provingWindow: GRACE_PERIOD + 60 // 1 hours
-             });
-=======
                 validityBond: 150 ether, // TAIKO
                 contestBond: 984.375 ether, // = 150 TAIKO * 6.5625
                 cooldownWindow: 1440, // 24 hours
-                provingWindow: GRACE_PERIOD + 60, // 1 hour
-                maxBlocksToVerifyPerProof: 0
+                provingWindow: GRACE_PERIOD + 60 // 1 hour
             });
->>>>>>> 46a3e006
         }
 
         if (_tierId == LibTiers.TIER_SGX2) {
             return ITierProvider.Tier({
                 verifierName: LibStrings.B_TIER_SGX2,
-<<<<<<< HEAD
-                validityBond: 125 ether, // TKO
-                contestBond: 820 ether, // =250TKO * 6.5625
-                cooldownWindow: 1440, //24 hours
-                provingWindow: GRACE_PERIOD + 60 // 1 hours
-             });
-=======
                 validityBond: 150 ether, // TAIKO
                 contestBond: 984.375 ether, // = 150 TAIKO * 6.5625
                 cooldownWindow: 1440, // 24 hours
-                provingWindow: GRACE_PERIOD + 60, // 1 hour
-                maxBlocksToVerifyPerProof: 0
+                provingWindow: GRACE_PERIOD + 60 // 1 hour
             });
         }
 
@@ -88,29 +62,18 @@
                 validityBond: 250 ether, // TAIKO
                 contestBond: 1640.625 ether, // = 250 TAIKO * 6.5625
                 cooldownWindow: 1440, // 24 hours
-                provingWindow: GRACE_PERIOD + 180, // 3 hours
-                maxBlocksToVerifyPerProof: 0
+                provingWindow: GRACE_PERIOD + 180 // 3 hours
             });
->>>>>>> 46a3e006
         }
 
         if (_tierId == LibTiers.TIER_SGX_ZKVM) {
             return ITierProvider.Tier({
                 verifierName: LibStrings.B_TIER_SGX_ZKVM,
-<<<<<<< HEAD
-                validityBond: 250 ether, // TKO
-                contestBond: 1640 ether, // =500TKO * 6.5625
-                cooldownWindow: 1440, //24 hours
-                provingWindow: GRACE_PERIOD + 240 // 4 hours
-             });
-=======
                 validityBond: 300 ether, // TAIKO
                 contestBond: 1968.75 ether, // = 300 TAIKO * 6.5625
                 cooldownWindow: 1440, // 24 hours
-                provingWindow: GRACE_PERIOD + 240, // 4 hours
-                maxBlocksToVerifyPerProof: 0
+                provingWindow: GRACE_PERIOD + 240 // 4 hours
             });
->>>>>>> 46a3e006
         }
 
         if (_tierId == LibTiers.TIER_GUARDIAN_MINORITY) {
