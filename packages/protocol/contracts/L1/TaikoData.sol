// SPDX-License-Identifier: MIT
pragma solidity 0.8.24;

/// @title TaikoData
/// @notice This library defines various data structures used in the Taiko protocol.
/// @custom:security-contact security@taiko.xyz
library TaikoData {
    /// @dev Struct that represents L2 basefee configurations.
    struct BaseFeeConfig {
        uint8 adjustmentQuotient;
        uint8 sharingPctg;
        uint32 gasIssuancePerSecond;
        uint64 minGasExcess;
        uint32 maxGasIssuancePerBlock;
    }

    /// @dev Struct holding Taiko configuration parameters. See {TaikoConfig}.
    struct Config {
        // ---------------------------------------------------------------------
        // Group 1: General configs
        // ---------------------------------------------------------------------
        // The chain ID of the network where Taiko contracts are deployed.
        uint64 chainId;
        // ---------------------------------------------------------------------
        // Group 2: Block level configs
        // ---------------------------------------------------------------------
        // The maximum number of proposals allowed in a single block.
        uint64 blockMaxProposals;
        // Size of the block ring buffer, allowing extra space for proposals.
        uint64 blockRingBufferSize;
        // The maximum number of verifications allowed when a block is proposed or proved.
        uint64 maxBlocksToVerify;
        // The maximum gas limit allowed for a block.
        uint32 blockMaxGasLimit;
        // ---------------------------------------------------------------------
        // Group 3: Proof related configs
        // ---------------------------------------------------------------------
        // The amount of Taiko token as a prover liveness bond.
        uint96 livenessBond;
        // ---------------------------------------------------------------------
        // Group 4: Cross-chain sync
        // ---------------------------------------------------------------------
        // The number of L2 blocks between each L2-to-L1 state root sync.
        uint8 stateRootSyncInternal; // known typo (stateRootSyncInterval)
        uint64 maxAnchorHeightOffset;
        // ---------------------------------------------------------------------
        // Group 5: Previous configs in TaikoL2
        // ---------------------------------------------------------------------
        BaseFeeConfig baseFeeConfig;
        // ---------------------------------------------------------------------
        // Group 6: Others
        // ---------------------------------------------------------------------
        uint64 ontakeForkHeight;
    }

    /// @dev A proof and the tier of proof it belongs to.
    struct TierProof {
        uint16 tier;
        bytes data;
    }

    /// @dev Hook and its data (currently used only during proposeBlock).
    struct HookCall {
        address hook;
        bytes data;
    }

    /// @dev Represents proposeBlock's _data input parameter.
    struct BlockParams {
        address assignedProver; // DEPRECATED, value ignored.
        address coinbase;
        bytes32 extraData;
        bytes32 parentMetaHash;
        HookCall[] hookCalls; // DEPRECATED, value ignored.
        bytes signature; // DEPRECATED, value ignored.
    }

    struct BlockParamsV2 {
        address coinbase;
        bytes32 parentMetaHash;
        uint64 anchorBlockId; // NEW
        uint64 timestamp; // NEW
        uint32 blobTxListOffset; // NEW
        uint32 blobTxListLength; // NEW
        uint8 blobIndex; // NEW
    }

    /// @dev Struct containing data only required for proving a block.
    /// Note: On L2, `block.difficulty` is the pseudo name of `block.prevrandao`, which returns a
    /// random number provided by the layer 1 chain.
    struct BlockMetadata {
        bytes32 l1Hash;
        bytes32 difficulty;
        bytes32 blobHash; // or txListHash (if Blob not yet supported)
        bytes32 extraData;
        bytes32 depositsHash;
        address coinbase; // L2 coinbase
        uint64 id;
        uint32 gasLimit;
        uint64 timestamp;
        uint64 l1Height;
        uint16 minTier;
        bool blobUsed;
        bytes32 parentMetaHash;
        address sender; // a.k.a proposer
    }

    struct BlockMetadataV2 {
        bytes32 anchorBlockHash; // `_l1BlockHash` in TaikoL2's anchor tx.
        bytes32 difficulty;
        bytes32 blobHash;
        bytes32 extraData;
        address coinbase;
        uint64 id;
        uint32 gasLimit;
        uint64 timestamp;
        uint64 anchorBlockId; // `_l1BlockId` in TaikoL2's anchor tx.
        uint16 minTier;
        bool blobUsed;
        bytes32 parentMetaHash;
        address proposer;
        uint96 livenessBond;
        // Time this block is proposed at, used to check proving window and cooldown window.
        uint64 proposedAt;
        // L1 block number, required/used by node/client.
        uint64 proposedIn;
        uint32 blobTxListOffset;
        uint32 blobTxListLength;
        uint8 blobIndex;
        BaseFeeConfig baseFeeConfig;
    }

    /// @dev Struct representing transition to be proven.
    struct Transition {
        bytes32 parentHash;
        bytes32 blockHash;
        bytes32 stateRoot;
        bytes32 graffiti; // Arbitrary data that the prover can use for various purposes.
    }

    /// @dev Struct representing state transition data.
    /// 6 slots used.
    struct TransitionState {
        bytes32 key; // slot 1, only written/read for the 1st state transition.
        bytes32 blockHash; // slot 2
        bytes32 stateRoot; // slot 3
        address prover; // slot 4
        uint96 validityBond;
        address contester; // slot 5
        uint96 contestBond;
        uint64 timestamp; // slot 6 (90 bits)
        uint16 tier;
        uint8 __reserved1;
    }

    /// @dev Struct containing data required for verifying a block.
    /// 3 slots used.
    struct Block {
        bytes32 metaHash; // slot 1
        address assignedProver; // slot 2
        uint96 livenessBond;
        uint64 blockId; // slot 3
<<<<<<< HEAD
        // This is the timestamp of the L2 block.
        // In a later fork, we can rename this field to `timestamp`.
=======
        uint64 proposedAt; // timestamp
        uint64 proposedIn; // L1 block number, required/used by node/client.
        uint32 nextTransitionId;
        // The ID of the transaction that is used to verify this block. However, if
        // this block is not verified as the last block in a batch, verifiedTransitionId
        // will remain zero.
        uint32 verifiedTransitionId;
    }

    /// @dev Struct containing data required for verifying a block.
    /// 3 slots used.
    struct BlockV2 {
        bytes32 metaHash; // slot 1
        address assignedProver; // slot 2
        uint96 livenessBond;
        uint64 blockId; // slot 3
        // Before the fork, this field is the L1 timestamp when this block is proposed.
        // After the fork, this is the timestamp of the L2 block.
        // In a later fork, we an rename this field to `timestamp`.
>>>>>>> e46cf294
        uint64 proposedAt;
        // This is the L1 block number input for the anchor transaction.
        // In a later fork, we can rename this field to `anchorBlockId`.
        uint64 proposedIn;
        uint24 nextTransitionId;
        bool livenessBondReturned;
        // The ID of the transaction that is used to verify this block. However, if this block is
        // not verified as the last block in a batch, verifiedTransitionId will remain zero.
        uint24 verifiedTransitionId;
    }

    /// @dev Struct representing an Ethereum deposit.
    /// 2 slots used. Currently removed from protocol, but to be backwards compatible, the struct
    /// and return values stayed for now.
    struct EthDeposit {
        address recipient;
        uint96 amount;
        uint64 id;
    }

    /// @dev Forge is only able to run coverage in case the contracts by default are capable of
    /// compiling without any optimization (neither optimizer runs, nor compiling --via-ir flag).
    /// In order to resolve stack too deep without optimizations, we needed to introduce outsourcing
    /// vars into structs below.
    struct SlotA {
        uint64 genesisHeight;
        uint64 genesisTimestamp;
        uint64 lastSyncedBlockId;
        uint64 lastSynecdAt; // known typo (lastSyncedAt)
    }

    struct SlotB {
        uint64 numBlocks;
        uint64 lastVerifiedBlockId;
        bool provingPaused;
        uint8 __reservedB1;
        uint16 __reservedB2;
        uint32 __reservedB3;
        uint64 lastUnpausedAt;
    }

    /// @dev Struct holding the state variables for the {TaikoL1} contract.
    struct State {
<<<<<<< HEAD
        // Ring buffer for proposed blocks and some recent verified blocks.
        mapping(uint64 blockId_mod_blockRingBufferSize => Block blk) blocks;
        // Indexing to transition ids (ring buffer not possible).
=======
        // Ring buffer for proposed blocks and a some recent verified blocks.
        mapping(uint64 blockId_mod_blockRingBufferSize => BlockV2 blk) blocks;
        // Indexing to transition ids (ring buffer not possible)
>>>>>>> e46cf294
        mapping(uint64 blockId => mapping(bytes32 parentHash => uint24 transitionId)) transitionIds;
        // Ring buffer for transitions.
        mapping(
            uint64 blockId_mod_blockRingBufferSize
                => mapping(uint32 transitionId => TransitionState ts)
        ) transitions;
<<<<<<< HEAD
        // Ring buffer for Ether deposits.
        bytes32 __reserve1;
=======
        bytes32 __reserve1; // Used as a ring buffer for Ether deposits
>>>>>>> e46cf294
        SlotA slotA; // slot 5
        SlotB slotB; // slot 6
        mapping(address account => uint256 bond) bondBalance;
        uint256[43] __gap;
    }
}<|MERGE_RESOLUTION|>--- conflicted
+++ resolved
@@ -160,10 +160,6 @@
         address assignedProver; // slot 2
         uint96 livenessBond;
         uint64 blockId; // slot 3
-<<<<<<< HEAD
-        // This is the timestamp of the L2 block.
-        // In a later fork, we can rename this field to `timestamp`.
-=======
         uint64 proposedAt; // timestamp
         uint64 proposedIn; // L1 block number, required/used by node/client.
         uint32 nextTransitionId;
@@ -183,7 +179,6 @@
         // Before the fork, this field is the L1 timestamp when this block is proposed.
         // After the fork, this is the timestamp of the L2 block.
         // In a later fork, we an rename this field to `timestamp`.
->>>>>>> e46cf294
         uint64 proposedAt;
         // This is the L1 block number input for the anchor transaction.
         // In a later fork, we can rename this field to `anchorBlockId`.
@@ -227,27 +222,16 @@
 
     /// @dev Struct holding the state variables for the {TaikoL1} contract.
     struct State {
-<<<<<<< HEAD
-        // Ring buffer for proposed blocks and some recent verified blocks.
-        mapping(uint64 blockId_mod_blockRingBufferSize => Block blk) blocks;
-        // Indexing to transition ids (ring buffer not possible).
-=======
         // Ring buffer for proposed blocks and a some recent verified blocks.
         mapping(uint64 blockId_mod_blockRingBufferSize => BlockV2 blk) blocks;
         // Indexing to transition ids (ring buffer not possible)
->>>>>>> e46cf294
         mapping(uint64 blockId => mapping(bytes32 parentHash => uint24 transitionId)) transitionIds;
         // Ring buffer for transitions.
         mapping(
             uint64 blockId_mod_blockRingBufferSize
                 => mapping(uint32 transitionId => TransitionState ts)
         ) transitions;
-<<<<<<< HEAD
-        // Ring buffer for Ether deposits.
-        bytes32 __reserve1;
-=======
         bytes32 __reserve1; // Used as a ring buffer for Ether deposits
->>>>>>> e46cf294
         SlotA slotA; // slot 5
         SlotB slotB; // slot 6
         mapping(address account => uint256 bond) bondBalance;
